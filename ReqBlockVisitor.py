--- conflicted
+++ resolved
@@ -1,8 +1,4 @@
-<<<<<<< HEAD
-# Generated from ReqBlock.g4 by ANTLR 4.9
-=======
-# Generated from ReqBlock.g4 by ANTLR 4.9.1
->>>>>>> e478d6b3
+# Generated from ReqBlock.g4 by ANTLR 4.9.2
 from antlr4 import *
 if __name__ is not None and "." in __name__:
     from .ReqBlockParser import ReqBlockParser
